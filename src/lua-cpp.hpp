--- conflicted
+++ resolved
@@ -129,28 +129,22 @@
 }
 #pragma endregion
 
-<<<<<<< HEAD
 #pragma region Exceptions
-=======
-#pragma region Utils & Exceptions
->>>>>>> 1b98bfaa
 namespace lua::exceptions
 {
   struct argument_type_error : std::runtime_error
   {
     using std::runtime_error::runtime_error;
   };
+
   struct failed_assert : std::runtime_error
   {
     using std::runtime_error::runtime_error;
   };
 }
-<<<<<<< HEAD
 #pragma endregion
 
 #pragma region Utils
-=======
->>>>>>> 1b98bfaa
 namespace lua::utils
 {
   /// @brief Helper that catches c++ exceptions safely obeying scope exit rules.
@@ -299,7 +293,6 @@
   auto inline static /*      */ getmetatable /* */ (state *L, string name) noexcept -> type_id { return (type_id)luaL_getmetatable(L, name); }
 }
 namespace lua // using lua::imports::lua
-<<<<<<< HEAD
 {
   using namespace imports::lua;
 }
@@ -312,20 +305,6 @@
 #pragma region Userdata
 namespace lua::userdata
 {
-=======
-{
-  using namespace imports::lua;
-}
-namespace luaL // using lua::imports::luaL
-{
-  using namespace lua::imports::luaL;
-}
-#pragma endregion
-
-#pragma region Userdata
-namespace lua::userdata
-{
->>>>>>> 1b98bfaa
   using types::userdata;
 
   template <userdata T>
